os:
  - linux
  - osx

addons:
  apt:
    packages:
    - zsh

env:
  global:
    - PYTHONUNBUFFERED=yes
  matrix:
    - PY_VERSION=2.7
    - PY_VERSION=3.4
    - PY_VERSION=3.5

install:
  - printenv
  - source ./utils/travis-bootstrap-conda.sh
  - conda install flake8 pytest mock
  - conda install pip
  - conda install psutil
  - pip install pytest-cov radon

script:
<<<<<<< HEAD
  - py.test --cov conda --cov-report xml tests --shell=bash --shell=zsh
  - radon cc --ignore "build,tests,ve,_vendor,progressbar" --no-assert -nb --total-average -s conda
  - radon mi --ignore "build,tests,ve,_vendor,progressbar" -na -m -s conda
=======
  - py.test --cov conda --cov-report xml tests
  - radon cc --ignore "build,tests,ve,_vendor,auxlib,progressbar" --no-assert -nb --total-average -s conda
  - radon mi --ignore "build,tests,ve,_vendor,auxlib,progressbar" -na -m -s conda
>>>>>>> 57e4dd82
  - flake8 --exit-zero --statistics
  - "[[ $PY_VERSION = 3.5 ]] || ./tests/run-integration"

sudo: false

after_success:
  - pip install codecov
  - codecov --env PY_VERSION<|MERGE_RESOLUTION|>--- conflicted
+++ resolved
@@ -24,15 +24,9 @@
   - pip install pytest-cov radon
 
 script:
-<<<<<<< HEAD
   - py.test --cov conda --cov-report xml tests --shell=bash --shell=zsh
-  - radon cc --ignore "build,tests,ve,_vendor,progressbar" --no-assert -nb --total-average -s conda
-  - radon mi --ignore "build,tests,ve,_vendor,progressbar" -na -m -s conda
-=======
-  - py.test --cov conda --cov-report xml tests
   - radon cc --ignore "build,tests,ve,_vendor,auxlib,progressbar" --no-assert -nb --total-average -s conda
   - radon mi --ignore "build,tests,ve,_vendor,auxlib,progressbar" -na -m -s conda
->>>>>>> 57e4dd82
   - flake8 --exit-zero --statistics
   - "[[ $PY_VERSION = 3.5 ]] || ./tests/run-integration"
 
