from __future__ import print_function, division, absolute_import

import logging
from collections import defaultdict
from itertools import chain

from conda.compat import iterkeys, itervalues, iteritems, string_types
from conda.logic import minimal_unsatisfiable_subset, Clauses
from conda.version import VersionSpec, normalized_version
from conda.console import setup_handlers
from conda import config
from conda.toposort import toposort
from conda.install import name_dist

log = logging.getLogger(__name__)
dotlog = logging.getLogger('dotupdate')
stdoutlog = logging.getLogger('stdoutlog')
stderrlog = logging.getLogger('stderrlog')
setup_handlers()


def dashlist(iter):
    return ''.join('\n  - ' + str(x) for x in iter)


class Unsatisfiable(RuntimeError):
    '''An exception to report unsatisfiable dependencies.

    Args:
        bad_deps: a list of tuples of objects (likely MatchSpecs).
        chains: (optional) if True, the tuples are interpreted as chains
            of dependencies, from top level to bottom. If False, the tuples
            are interpreted as simple lists of conflicting specs.

    Returns:
        Raises an exception with a formatted message detailing the
        unsatisfiable specifications.
    '''
    def __init__(self, bad_deps, chains=True):
        bad_deps = [map(str, dep) for dep in bad_deps]
        if chains:
            bad_deps = [' -> '.join(dep) for dep in bad_deps]
            msg = '''The following specifications were found to be in conflict:%s
Use "conda info <package>" to see the dependencies for each package.'''
        else:
            bad_deps = [', '.join(sorted(dep)) for dep in bad_deps]
            msg = '''The following specifications were found to be incompatible with the
others, or with the existing package set:%s
Use "conda info <package>" to see the dependencies for each package.'''
        msg = msg % dashlist(bad_deps)
        super(Unsatisfiable, self).__init__(msg)


class NoPackagesFound(RuntimeError):
    '''An exception to report that requested packages are missing.

    Args:
        bad_deps: a list of tuples of MatchSpecs, assumed to be dependency
        chains, from top level to bottom.

    Returns:
        Raises an exception with a formatted message detailing the
        missing packages and/or dependencies.
    '''
    def __init__(self, bad_deps):
        deps = set(q[-1].spec for q in bad_deps)
        if all(len(q) > 1 for q in bad_deps):
            what = "Dependencies" if len(bad_deps) > 1 else "Dependency"
        elif all(len(q) == 1 for q in bad_deps):
            what = "Packages" if len(bad_deps) > 1 else "Package"
        else:
            what = "Packages/dependencies"
        bad_deps = dashlist(' -> '.join(map(str, q)) for q in bad_deps)
        msg = ' % s missing in current %s channels: %s' % (what, config.subdir, bad_deps)
        super(NoPackagesFound, self).__init__(msg)
        self.pkgs = deps


class MatchSpec(object):
    def __new__(cls, spec, target=None, optional=False, negate=False, parent=None):
        if isinstance(spec, cls):
            return spec
        self = object.__new__(cls)
        self.spec = spec
        parts = spec.split()
        self.strictness = len(parts)
        assert 1 <= self.strictness <= 3, repr(spec)
        self.name = parts[0]
        if self.strictness == 2:
            self.vspecs = VersionSpec(parts[1])
        elif self.strictness == 3:
            self.ver_build = tuple(parts[1:3])
        self.target = target
        self.optional = optional
        self.negate = negate
        self.parent = parent
        return self

    def match_fast(self, version, build):
        if self.strictness == 1:
            res = True
        elif self.strictness == 2:
            res = self.vspecs.match(version)
        else:
            res = bool((version, build) == self.ver_build)
        return res != self.negate

    def match(self, info):
        if isinstance(info, string_types):
            name, version, build = info[:-8].rsplit('-', 2)
        else:
            name = info.get('name')
            version = info.get('version')
            build = info.get('build')
        if name != self.name:
            return False
        return self.match_fast(version, build)

    def to_filename(self):
        if self.strictness == 3 and not self.optional and not self.negate and not self.parent:
            return self.name + '-%s-%s.tar.bz2' % self.ver_build
        else:
            return None

    def __eq__(self, other):
        return type(other) is MatchSpec and self.spec == other.spec

    def __hash__(self):
        return hash((self.spec, self.negate))

    def __repr__(self):
        res = 'MatchSpec(' + repr(self.spec)
        if self.target:
            res += ',target=' + repr(self.target)
        if self.optional:
            res += ',optional=True'
        if self.negate:
            res += ',negate=True'
        return res + ')'

    def __str__(self):
        res = self.spec
        if self.target or self.optional or self.parent:
            mods = []
            if self.target:
                mods.append('target='+str(self.target))
            if self.parent:
                mods.append('parent='+str(self.parent))
            if self.optional:
                mods.append('optional')
            if self.negate:
                mods.append('negate')
            res += ' (' + ', '.join(mods) + ')'
        return res


class Package(object):
    """
    The only purpose of this class is to provide package objects which
    are sortable.
    """
    def __init__(self, fn, info):
        self.fn = fn
        self.name = info.get('name')
        self.version = info.get('version')
        self.build = info.get('build')
        self.build_number = info.get('build_number')
        self.channel = info.get('channel')
        try:
            self.norm_version = normalized_version(self.version)
        except ValueError:
            stderrlog.error("\nThe following stack trace is in reference to "
                            "package:\n\n\t%s\n\n" % fn)
            raise
        self.info = info

    def _asdict(self):
        result = self.info.copy()
        result['fn'] = self.fn
        result['norm_version'] = str(self.norm_version)
        return result

    def __lt__(self, other):
        if self.name != other.name:
            raise TypeError('cannot compare packages with different '
                            'names: %r %r' % (self.fn, other.fn))
        return ((self.norm_version, self.build_number, self.build) <
                (other.norm_version, other.build_number, other.build))

    def __eq__(self, other):
        if not isinstance(other, Package):
            return False
        if self.name != other.name:
            return False
        return ((self.norm_version, self.build_number, self.build) ==
                (other.norm_version, other.build_number, other.build))

    def __ne__(self, other):
        return not self == other

    def __gt__(self, other):
        return other < self

    def __le__(self, other):
        return not (other < self)

    def __ge__(self, other):
        return not (self < other)


def build_groups(index):
    groups = {}
    trackers = {}
    for fn, info in iteritems(index):
        groups.setdefault(info['name'], []).append(fn)
        for feat in info.get('track_features', '').split():
            trackers.setdefault(feat, []).append(fn)
    return groups, trackers


class Resolve(object):
    def __init__(self, index):
        self.index = index.copy()
        for fn, info in iteritems(index):
            for fstr in chain(info.get('features', '').split(),
                              info.get('track_features', '').split()):
                fpkg = fstr + '@'
                if fpkg not in self.index:
                    self.index[fpkg] = {
                        'name': fpkg, 'version': '0', 'build_number': 0,
                        'build': '', 'depends': [], 'track_features': fstr}
            for fstr in iterkeys(info.get('with_features_depends', {})):
                fn2 = fn + '[' + fstr + ']'
                self.index[fn2] = info
        self.groups, self.trackers = build_groups(self.index)
        self.find_matches_ = {}
        self.ms_depends_ = {}

    def default_filter(self, features=None, filter=None):
        if filter is None:
            filter = {}
        else:
            filter.clear()
        filter.update({fstr+'@': False for fstr in iterkeys(self.trackers)})
        if features:
            filter.update({fstr+'@': True for fstr in features})
        return filter

    def valid(self, spec, filter):
        """Tests if a package, MatchSpec, or a list of both has satisfiable
        dependencies, assuming cyclic dependencies are always valid.

        Args:
            fn: a package key, a MatchSpec, or an iterable of these.
            filter: a dictionary of (fn,valid) pairs, used to consider a subset
                of dependencies, and to eliminate repeated searches.

        Returns:
            True if the full set of dependencies can be satisfied; False otherwise.
            If filter is supplied and update is True, it will be updated with the
            search results.
        """
        def v_(spec):
            return v_ms_(spec) if isinstance(spec, MatchSpec) else v_fn_(spec)

        def v_ms_(ms):
            return ms.optional or any(v_fn_(fn) for fn in self.find_matches(ms))

        def v_fn_(fn):
            val = filter.get(fn)
            if val is None:
                filter[fn] = True
                val = filter[fn] = all(v_ms_(ms) for ms in self.ms_depends(fn))
            return val

        return v_(spec)

    def touch(self, spec, touched, filter):
        """Determines a conservative set of packages to be considered given a
           package, or a spec, or a list thereof. Cyclic dependencies are not
           solved, so there is no guarantee a solution exists.

        Args:
            fn: a package key or MatchSpec
            touched: a dict into which to accumulate the result. This is
                useful when processing multiple specs.
            filter: a dictionary of (fn,valid) pairs to be used when
                testing for package validity.

        This function works in two passes. First, it verifies that the package has
        satisfiable dependencies from among the filtered packages. If not, then it
        is _not_ touched, nor are its dependencies. If so, then it is marked as
        touched, and any of its valid dependencies are as well.
        """
        def t_fn_(fn):
            val = touched.get(fn)
            if val is None:
                val = touched[fn] = self.valid(fn, filter)
                if val:
                    for ms in self.ms_depends(fn):
                        if ms.name[0] != '@':
                            t_ms_(ms)

        def t_ms_(ms):
            for fn in self.find_matches(ms):
                t_fn_(fn)

        return t_ms_(spec) if isinstance(spec, MatchSpec) else t_fn_(spec)

    def invalid_chains(self, spec, filter):
        """Constructs a set of 'dependency chains' for invalid specs.

        A dependency chain is a tuple of MatchSpec objects, starting with
        the requested spec, proceeding down the dependency tree, ending at
        a specification that cannot be satisfied. Uses self.valid_ as a
        filter, both to prevent chains and to allow other routines to
        prune the list of valid packages with additional criteria.

        Args:
            spec: a package key or MatchSpec
            filter: a dictionary of (fn,valid) pairs to be used when
                testing for package validity.

        Returns:
            A list of tuples, or an empty list if the MatchSpec is valid.
        """
        def chains_(spec, top=None):
            if spec.name == top or self.valid(spec, filter):
                return []
            notfound = set()
            specs = self.find_matches(spec) if isinstance(spec, MatchSpec) else [spec]
            for fn in specs:
                for m2 in self.ms_depends(fn):
                    notfound.update(chains_(m2))
            return [(spec,) + x for x in notfound] if notfound else [(spec,)]
        return chains_(spec)

    def verify_specs(self, specs):
        """Perform a quick verification that specs and dependencies are reasonable.

        Args:
            specs: An iterable of strings or MatchSpec objects to be tested.

        Returns:
            Nothing, but if there is a conflict, an error is thrown.

        Note that this does not attempt to resolve circular dependencies.
        """
        bad_deps = []
        opts = []
        rems = []
        spec2 = []
        feats = set()
        for s in specs:
            ms = MatchSpec(s)
            if ms.name[-1] == '@':
                feats.add(ms.name[:-1])
                continue
            if ms.negate:
                rems.append(MatchSpec(ms.spec))
            if not ms.optional:
                spec2.append(ms)
            elif any(self.find_matches(ms)):
                opts.append(ms)
        for ms in spec2:
            filter = self.default_filter(feats)
            if not self.valid(ms, filter):
                bad_deps.extend(self.invalid_chains(ms, filter))
        if bad_deps:
            raise NoPackagesFound(bad_deps)
        return spec2, rems, opts, feats

    def get_dists(self, specs):
        log.debug('Retrieving packages for: %s' % specs)

        specs, removes, optional, features = self.verify_specs(specs)
        filter = {}
        touched = {}
        snames = set()
        unsat = []

        def filter_group(matches, chains=None):
            # If we are here, then this dependency is mandatory,
            # so add it to the master list. That way it is still
            # participates in the pruning even if one of its
            # parents is pruned away
            match1 = next(ms for ms in matches)
            name = match1.name
            first = name not in snames
            group = self.groups.get(name, [])

            # Prune packages that don't match any of the patterns
            # or which have unsatisfiable dependencies
            nold = 0
            bad_deps = []
            for fn in group:
                if filter.setdefault(fn, True):
                    nold += 1
                    sat = self.match_any(matches, fn)
                    sat = sat and all(any(filter.get(f2, True) for f2 in self.find_matches(ms))
                                      for ms in self.ms_depends(fn) if not ms.optional)
                    filter[fn] = sat
                    if not sat:
                        bad_deps.append(fn)

            # Build dependency chains if we detect unsatisfiability
            nnew = nold - len(bad_deps)
            reduced = nnew < nold
            if reduced:
                log.debug(' % s: pruned from %d -> %d' % (name, nold, nnew))
            if nnew == 0:
                if name in snames:
                    snames.remove(name)
                if not all(ms.optional for ms in matches):
                    bad_deps = [fn for fn in bad_deps if self.match_any(matches, fn)]
                    matches = [(ms,) for ms in matches]
                    chains = [a + b for a in chains for b in matches] if chains else matches
                    if bad_deps:
                        dep2 = set()
                        for fn in bad_deps:
                            for ms in self.ms_depends(fn):
                                if not any(filter.get(f2, True) for f2 in self.find_matches(ms)):
                                    dep2.add(ms)
                        chains = [a + (b,) for a in chains for b in dep2]
                    unsat.extend(chains)
                    return nnew
            if not reduced and not first:
                return False

            # Perform the same filtering steps on any dependencies shared across
            # *all* packages in the group. Even if just one of the packages does
            # not have a particular dependency, it must be ignored in this pass.
            snames.add(name)
            cdeps = defaultdict(list)
            for fn in group:
                if filter[fn]:
                    for m2 in self.ms_depends(fn):
                        if m2.name[0] != '@' and not m2.optional:
                            cdeps[m2.name].append(m2)
            cdeps = {mname: set(deps) for mname, deps in iteritems(cdeps) if len(deps) == nnew}
            if cdeps:
                matches = [(ms,) for ms in matches]
                if chains:
                    matches = [a + b for a in chains for b in matches]
                if sum(filter_group(deps, chains) for deps in itervalues(cdeps)):
                    reduced = True

            return reduced

        # Iterate in the filtering process until no more progress is made
        def full_prune(specs, removes, optional, features):
            self.default_filter(features, filter)
            for ms in removes:
                for fn in self.find_matches(ms):
                    filter[fn] = False
            feats = set(self.trackers.keys())
            snames.clear()
            slist = specs
            for iter in range(10):
                first = True
                while sum(filter_group([s]) for s in slist):
                    slist = list(map(MatchSpec, snames))
                    first = False
                if unsat:
                    return False
                if first and iter:
                    return True
                touched.clear()
                for fstr in features:
                    touched[fstr+'@'] = True
                for spec in chain(specs, optional):
                    self.touch(spec, touched, filter)
                nfeats = set()
                for fn, val in iteritems(touched):
                    if val:
                        nfeats.update(self.track_features(fn))
                if len(nfeats) >= len(feats):
                    return True
                pruned = False
                feats &= nfeats
                for fn, val in iteritems(touched):
                    if val and self.features(fn) - feats:
                        touched[fn] = filter[fn] = False
                        filter[fn] = False
                        pruned = True
                if not pruned:
                    return True

        #
        # In the case of a conflict, look for the minimum satisfiable subset
        #

        if not full_prune(specs, removes, optional, features):
            def minsat_prune(specs):
                return full_prune(specs, removes, [], features)

            save_unsat = set(unsat)
            stderrlog.info('\nError: Unsatisfiable package specifications.\nGenerating hint: \n')
            hint = minimal_unsatisfiable_subset(specs, sat=minsat_prune, log=True)
            save_unsat.update((ms,) for ms in hint if all(ms != c[0] for c in save_unsat))
            raise Unsatisfiable(save_unsat)

        dists = {fn: self.index[fn] for fn, val in iteritems(touched) if val}
        return dists, list(map(MatchSpec, snames - {ms.name for ms in specs}))

    def match_any(self, mss, fn):
        rec = self.index[fn]
        n, v, b = rec['name'], rec['version'], rec['build']
        return any(n == ms.name and ms.match_fast(v, b) for ms in mss)

    def match(self, ms, fn):
        return ms.match(self.index[fn])

    def find_matches_group(self, ms, groups, trackers=None):
        ms = MatchSpec(ms)
        if ms.name[0] == '@' and trackers:
            for fn in trackers.get(ms.name[1:], []):
                yield fn
        else:
            for fn in groups.get(ms.name, []):
                rec = self.index[fn]
                if ms.match_fast(rec['version'], rec['build']):
                    yield fn

    def find_matches(self, ms):
        ms = MatchSpec(ms)
        res = self.find_matches_.get(ms, None)
        if res is None:
            if ms.name[0] == '@':
                res = self.find_matches_[ms] = self.trackers.get(ms.name[1:], [])
            else:
                res = self.find_matches_[ms] = list(self.find_matches_group(ms, self.groups))
        return res

    def ms_depends(self, fn):
<<<<<<< HEAD
        deps = self.ms_depends_.get(fn, None)
        if deps is None:
            if fn[-1] == ']':
                fn2, fstr = fn[:-1].split('[')
                fdeps = {d.name: d for d in self.ms_depends(fn2)}
                for dep in self.index[fn2]['with_features_depends'][fstr]:
                    dep = MatchSpec(dep)
                    fdeps[dep.name] = dep
                deps = list(fdeps.values())
            else:
                deps = [MatchSpec(d) for d in self.index[fn].get('depends', [])]
            deps.extend(MatchSpec('@'+feat) for feat in self.features(fn))
            self.ms_depends_[fn] = deps
        return deps

    def version_key(self, fn, vtype=None):
        rec = self.index[fn]
        if vtype == 'build':
            return rec['build_number']
        elif vtype == 'version':
            return normalized_version(rec['version'])
        else:
            return (normalized_version(rec['version']), rec['build_number'])
=======
        # We can't use @memoize here because this cache is modified
        # in update_with_features as well
        try:
            res = self.msd_cache[fn]
        except KeyError:
            depends = self.index[fn].get('depends', [])
            res = self.msd_cache[fn] = [MatchSpec(d) for d in depends]
        return res
>>>>>>> d2fc9634

    def features(self, fn):
        return set(self.index[fn].get('features', '').split())

    def track_features(self, fn):
        return set(self.index[fn].get('track_features', '').split())

    def package_triple(self, fn):
        if not fn.endswith('.tar.bz2'):
            return self.package_triple(fn + '.tar.bz2')
        rec = self.index.get(fn, None)
        if rec is None:
            return fn[:-8].rsplit('-', 2)
        return (rec['name'], rec['version'], rec['build'])

    def package_name(self, fn):
        return self.package_triple(fn)[0]

    def get_pkgs(self, ms, emptyok=False):
        ms = MatchSpec(ms)
        pkgs = [Package(fn, self.index[fn]) for fn in self.find_matches(ms)]
        if not pkgs and not emptyok:
            raise NoPackagesFound([(ms,)])
        return pkgs

    @staticmethod
    def ms_to_v(ms):
        return '@s@' + ms.spec + ('!' if ms.negate else '')

    @staticmethod
    def feat_to_v(feat):
        return '@s@@' + feat

    def gen_clauses(self, groups, trackers, specs):
        C = Clauses()
        polarities = {}

        def push_MatchSpec(ms, polarity=None):
            name = self.ms_to_v(ms)
            m = C.from_name(name)
            if m is None:
                libs = [fn for fn in self.find_matches_group(ms, groups, trackers)]
                m = C.Any(self.find_matches_group(ms, groups, trackers),
                          polarity=polarity, name=name)
            return m

        # Create package variables
        for group in itervalues(groups):
            for fn in group:
                C.new_var(fn)

        # Create spec variables
        for ms in specs:
            push_MatchSpec(ms, polarity=None if ms.optional else True)

        # Create feature variables
        for name in iterkeys(trackers):
            push_MatchSpec(MatchSpec('@' + name), polarity=True)

<<<<<<< HEAD
        # Add dependency relationships
        for group in itervalues(groups):
            C.Require(C.AtMostOne_NSQ, group)
            for fn in group:
                for ms in self.ms_depends(fn):
                    if not ms.optional:
                        C.Require(C.Or, C.Not(fn), push_MatchSpec(ms, polarity=True))
=======
    def dependency_sort(self, dists):
        sort_info = {name_dist(dist): dist for dist in dists}
        return self.graph_sort(sort_info)

    def graph_sort(self, must_have):
>>>>>>> d2fc9634

        return C

    def generate_spec_constraints(self, C, specs):
        return [(self.ms_to_v(ms),) for ms in specs if not ms.optional]

    def generate_feature_count(self, C, trackers):
        return {self.feat_to_v(name): 1 for name in iterkeys(trackers)}

    def generate_feature_metric(self, C, groups, specs):
        eq = {}
        for name, group in iteritems(groups):
            nf = [len(self.features(fn)) for fn in group]
            maxf = max(nf)
            if min(nf) == maxf:
                continue
            if not any(ms.name == name for ms in specs if not ms.optional):
                maxf += 1
            eq.update({fn: maxf-fc for fn, fc in zip(group, nf) if fc < maxf})
        return eq

    def generate_removal_count(self, C, specs):
        return {'!'+self.ms_to_v(ms): 1 for ms in specs}

    def generate_version_metric(self, C, groups, specs, vtype=None,
                                allpkgs=False, missing=False):
        eq = {}
        sdict = {}
        for s in specs:
            s = MatchSpec(s)  # needed for testing
            sdict.setdefault(s.name, []).append(s)
        key = lambda x: self.version_key(x, vtype)
        for name, pkgs in iteritems(groups):
            mss = sdict.get(name, [])
            bmss = bool(mss)
            if not allpkgs and (bmss == missing):
                continue
            pkgs = [(key(p), p) for p in pkgs]
            # If the "target" field in the MatchSpec is supplied, that means we want
            # to minimize the changes to the currently installed package. We prefer
            # any upgrade over any downgrade, but beyond that we want minimal change.
            targets = [ms.target for ms in mss if ms.target]
            if targets:
                v1 = sorted(((key(t), t) for t in targets), reverse=True)
                v2 = sorted((p for p in pkgs if p >= v1[0] and p[1] not in targets))
                v3 = sorted((p for p in pkgs if p < v1[0]), reverse=True)
                pkgs = v1 + v2 + v3
            else:
                pkgs = sorted(pkgs, reverse=True)
            i = 1 if missing and not bmss else 0
            prev = None
            for nkey, pkg in pkgs:
                if prev and prev != nkey:
                    i += 1
                if i:
                    eq[pkg] = i
                prev = nkey
        return eq

    def dependency_sort(self, must_have):
        def lookup(value):
            return set(ms.name for ms in self.ms_depends(value + '.tar.bz2'))
        log.debug('Sorting:%s' % dashlist(must_have))
        digraph = {}
        for key, value in iteritems(must_have):
            depends = lookup(value)
            digraph[key] = depends
        sorted_keys = toposort(digraph)
        must_have = must_have.copy()
        # Take all of the items in the sorted keys
        # Don't fail if the key does not exist
        result = [must_have.pop(key) for key in sorted_keys if key in must_have]
        # Take any key that were not sorted
        result.extend(must_have.values())
        return result

    # name deprecated; use dependency_sort instead
    def graph_sort(self, must_have):
        return self.dependency_sort(must_have)

    def explicit(self, specs):
        """
        Given the specifications, return:
          A. if one explicit specification (strictness=3) is given, and
             all dependencies of this package are explicit as well ->
             return the filenames of those dependencies (as well as the
             explicit specification)
          B. if not one explicit specifications are given ->
             return the filenames of those (not thier dependencies)
          C. None in all other cases
        """
        specs = list(map(MatchSpec, specs))
        if len(specs) == 1:
            ms = MatchSpec(specs[0])
            fn = ms.to_filename()
            if fn is None:
                return None
            if fn not in self.index:
                return None
            res = [ms2.to_filename() for ms2 in self.ms_depends(fn)]
            res.append(fn)
        else:
            res = [spec.to_filename() for spec in specs if str(spec) != 'conda']

        if None in res:
            return None
        res.sort()
        dotlog.debug('explicit(%r) finished' % specs)
        return res

    def sum_matches(self, fn1, fn2):
        return sum(self.match(ms, fn2) for ms in self.ms_depends(fn1))

    def find_substitute(self, installed, features, fn):
        """
        Find a substitute package for `fn` (given `installed` packages)
        which does *NOT* have `features`.  If found, the substitute will
        have the same package name and version and its dependencies will
        match the installed packages as closely as possible.
        If no substitute is found, None is returned.
        """
        name, version, unused_build = fn.rsplit('-', 2)
        candidates = {}
        for pkg in self.get_pkgs(MatchSpec(name + ' ' + version)):
            fn1 = pkg.fn
            if self.features(fn1).intersection(features):
                continue
            key = sum(self.sum_matches(fn1, fn2) for fn2 in installed)
            candidates[key] = fn1

        if candidates:
            maxkey = max(candidates)
            return candidates[maxkey]
        else:
            return None

    def bad_installed(self, installed, new_specs):
        dotlog.debug('Checking if the current environment is consistent')
        if not installed:
            return None, []
        xtra = []
        dists = {}
        specs = []
        for fn in installed:
            rec = self.index.get(fn)
            if rec is None:
                xtra.append(fn)
            else:
                dists[fn] = rec
                specs.append(MatchSpec(' '.join(self.package_triple(fn))))
        if xtra:
            dotlog.debug('Packages missing from index: %s' % ', '.join(xtra))
        groups, trackers = build_groups(dists)
        C = self.gen_clauses(groups, trackers, specs)
        constraints = self.generate_spec_constraints(C, specs)
        solution = C.sat(constraints)
        limit = None
        if not solution or xtra:
            def get_(name, snames):
                if name not in snames:
                    snames.add(name)
                    for fn in self.groups.get(name, []):
                        for ms in self.ms_depends(fn):
                            get_(ms.name, snames)
            snames = set()
            for spec in new_specs:
                get_(MatchSpec(spec).name, snames)
            xtra = [x for x in xtra if x not in snames]
            if xtra or not (solution or all(s.name in snames for s in specs)):
                limit = set(s.name for s in specs if s.name in snames)
                xtra = [fn for fn in installed if self.package_name(fn) not in snames]
                dotlog.debug(
                    'Limiting solver to the following packages: %s' %
                    ', '.join(limit))
        if xtra:
            dotlog.debug('Packages to be preserved: %s' % ', '.join(xtra))
        return limit, xtra

    def restore_bad(self, pkgs, preserve):
        if preserve:
            sdict = {self.package_name(pkg): pkg for pkg in pkgs}
            pkgs.extend(p for p in preserve if self.package_name(p) not in sdict)

    def install_specs(self, specs, installed, update_deps=True):
        specs = list(map(MatchSpec, specs))
        snames = {s.name for s in specs}
        log.debug('Checking satisfiability of current install')
        limit, preserve = self.bad_installed(installed, specs)
        for pkg in installed:
            if pkg not in self.index:
                continue
            name, version, build = self.package_triple(pkg)
            if name in snames or limit is not None and name not in limit:
                continue
            # If update_deps=True, set the target package in MatchSpec so that
            # the solver can minimize the version change. If update_deps=False,
            # fix the version and build so that no change is possible.
            if update_deps:
                spec = MatchSpec(name, target=pkg)
            else:
                spec = MatchSpec(' % s %s %s' % (name, version, build))
            specs.append(spec)
        return specs, preserve

    def install(self, specs, installed=None, update_deps=True, returnall=False):
        len0 = len(specs)
        specs, preserve = self.install_specs(specs, installed or [], update_deps)
        pkgs = self.solve(specs, len0=len0, returnall=returnall)
        self.restore_bad(pkgs, preserve)
        return pkgs

    def remove_specs(self, specs, installed):
        specs = [MatchSpec(s, optional=True, negate=True) for s in specs]
        snames = {s.name for s in specs}
        limit, preserve = self.bad_installed(installed, specs)
        for pkg in installed:
            nm = self.package_name(pkg)
            if nm in snames:
                continue
            elif limit is not None and nm in limit:
                preserve.append(pkg)
            else:
                specs.append(MatchSpec(self.package_name(pkg), optional=True, target=pkg))
        return specs, preserve

    def remove(self, specs, installed):
        specs, preserve = self.remove_specs(specs, installed)
        pkgs = self.solve(specs)
        self.restore_bad(pkgs, preserve)
        return pkgs

    def solve(self, specs, len0=None, returnall=False):
        try:
            stdoutlog.info("Solving package specifications: ")
            dotlog.debug("Solving for %s" % specs)

            # Find the compliant packages
            specs = list(map(MatchSpec, specs))
            if len0 is None:
                len0 = len(specs)
            dists, new_specs = self.get_dists(specs)
            if not dists:
                return False if dists is None else ([[]] if returnall else [])

            # Clear out our caches to reduce memory usage before the solve
            self.find_matches_.clear()
            self.ms_depends_.clear()

            # Check if satisfiable
            dotlog.debug('Checking satisfiability')
            groups, trackers = build_groups(dists)
            C = self.gen_clauses(groups, trackers, specs)
            constraints = self.generate_spec_constraints(C, specs)
            solution = C.sat(constraints, True)
            if not solution:
                # Find the largest set of specs that are satisfiable, and return
                # the list of specs that are not in that set.
                solution = [C.Not(q) for q in range(1, C.m+1)]
                spec2 = [s for s in specs if not s.optional]
                eq_removal_count = self.generate_removal_count(C, spec2)
                solution, obj1 = C.minimize(eq_removal_count, solution)
                specsol = [(s,) for s in spec2 if C.from_name(self.ms_to_v(s)) not in solution]
                raise Unsatisfiable(specsol, False)

            specs.extend(new_specs)

            # Requested packages: maximize versions, then builds
            spec2 = [s for s in specs[:len0] if not s.optional]
            eq_requested_versions = self.generate_version_metric(C, groups, spec2, vtype='version')
            eq_requested_builds = self.generate_version_metric(C, groups, spec2, vtype='build')
            solution, obj3 = C.minimize(eq_requested_versions, solution)
            solution, obj4 = C.minimize(eq_requested_builds, solution)
            dotlog.debug('Requested package version/build metrics: %d/%d' % (obj3, obj4))

            # Minimize the number of installed track_features, maximize featured package count
            eq_feature_count = self.generate_feature_count(C, trackers)
            eq_feature_metric = self.generate_feature_metric(C, groups, specs)
            solution, obj1 = C.minimize(eq_feature_count, solution)
            solution, obj2 = C.minimize(eq_feature_metric, solution)
            dotlog.debug('Feature count/package metrics: %d/%d' % (obj1, obj2))

            # Required packages: maximize versions, then builds
            spec2 = [s for s in specs[len0:] if not s.optional]
            eq_required_versions = self.generate_version_metric(C, groups, spec2, vtype='version')
            eq_required_builds = self.generate_version_metric(C, groups, spec2, vtype='build')
            solution, obj5 = C.minimize(eq_required_versions, solution)
            solution, obj6 = C.minimize(eq_required_builds, solution)
            dotlog.debug('Required package version/build metrics: %d/%d' % (obj5, obj6))

            # Optional packages: maximize count, then versions, then builds
            specs = [s for s in specs if any(self.find_matches_group(s, groups, trackers))]
            spec2 = [s for s in specs if s.optional]
            eq_optional_count = self.generate_removal_count(C, spec2)
            eq_optional_versions = self.generate_version_metric(C, groups, spec2, vtype='version')
            eq_optional_builds = self.generate_version_metric(C, groups, spec2, vtype='build')
            solution, obj7 = C.minimize(eq_optional_count, solution)
            solution, obj8 = C.minimize(eq_optional_versions, solution)
            solution, obj9 = C.minimize(eq_optional_builds, solution)
            dotlog.debug('Optional package removal/version/build metrics: %d/%d/%d' %
                         (obj7, obj8, obj9))

            # All other packages: maximize versions (favoring none), then builds
            eq_remaining_versions = self.generate_version_metric(C, groups, specs,
                                                                 missing=True, vtype='version')
            eq_remaining_builds = self.generate_version_metric(C, groups, specs,
                                                               missing=True, vtype='build')
            solution, obj10 = C.minimize(eq_remaining_versions, solution)
            solution, obj11 = C.minimize(eq_remaining_builds, solution)
            dotlog.debug('Additional package version/build metrics: %d/%d' % (obj10, obj11))

            def clean(sol):
                return [q for q in (C.from_index(s) for s in sol)
                        if q and q[0] != '!' and '@' not in q]
            dotlog.debug('Looking for alternate solutions')
            nsol = 1
            psolutions = []
            psolution = clean(solution)
            log.debug('Solution:%s' % dashlist(psolution))
            psolutions.append(psolution)
            while True:
                nclause = tuple(C.Not(C.from_name(q)) for q in psolution)
                solution = C.sat((nclause,), True)
                if solution is None:
                    break
                nsol += 1
                if nsol > 10:
                    dotlog.debug('Too many solutions; terminating')
                    break
                psolution = clean(solution)
                psolutions.append(psolution)

            if nsol > 1:
                psols2 = list(map(set, psolutions))
                common = set.intersection(*psols2)
                diffs = [sorted(set(sol) - common) for sol in psols2]
                stdoutlog.info(
                    '\nWarning: %s possible package resolutions '
                    '(only showing differing packages):%s%s' %
                    ('>10' if nsol > 10 else nsol,
                     dashlist(', '.join(diff) for diff in diffs),
                     '\n  ... and others' if nsol > 10 else ''))

            if obj1 + obj2 + obj5 + obj6 + obj8 + obj9 > 0:
                older = self.generate_version_metric(C, groups, specs, allpkgs=True)
                older = [(i, p) for i, p in iteritems(older) if p in psolutions[0]]
                if older:
                    log.debug("Older versions/builds in the solution:%s" %
                              dashlist('%s: %d' % (p, i) for i, p in older))
            stdoutlog.info('\n')
            return list(map(sorted, psolutions)) if returnall else sorted(psolutions[0])
        except:
            stdoutlog.info('\n')
            raise<|MERGE_RESOLUTION|>--- conflicted
+++ resolved
@@ -533,7 +533,6 @@
         return res
 
     def ms_depends(self, fn):
-<<<<<<< HEAD
         deps = self.ms_depends_.get(fn, None)
         if deps is None:
             if fn[-1] == ']':
@@ -557,16 +556,6 @@
             return normalized_version(rec['version'])
         else:
             return (normalized_version(rec['version']), rec['build_number'])
-=======
-        # We can't use @memoize here because this cache is modified
-        # in update_with_features as well
-        try:
-            res = self.msd_cache[fn]
-        except KeyError:
-            depends = self.index[fn].get('depends', [])
-            res = self.msd_cache[fn] = [MatchSpec(d) for d in depends]
-        return res
->>>>>>> d2fc9634
 
     def features(self, fn):
         return set(self.index[fn].get('features', '').split())
@@ -626,7 +615,6 @@
         for name in iterkeys(trackers):
             push_MatchSpec(MatchSpec('@' + name), polarity=True)
 
-<<<<<<< HEAD
         # Add dependency relationships
         for group in itervalues(groups):
             C.Require(C.AtMostOne_NSQ, group)
@@ -634,14 +622,6 @@
                 for ms in self.ms_depends(fn):
                     if not ms.optional:
                         C.Require(C.Or, C.Not(fn), push_MatchSpec(ms, polarity=True))
-=======
-    def dependency_sort(self, dists):
-        sort_info = {name_dist(dist): dist for dist in dists}
-        return self.graph_sort(sort_info)
-
-    def graph_sort(self, must_have):
->>>>>>> d2fc9634
-
         return C
 
     def generate_spec_constraints(self, C, specs):
