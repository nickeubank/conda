from __future__ import print_function, division, absolute_import

import re
import sys
import logging
from itertools import combinations
from collections import defaultdict

from conda import verlib
from conda.utils import memoize
from conda.compat import itervalues, iteritems
from conda.logic import (false, true, sat, min_sat, generate_constraints,
                         bisect_constraints)
from conda.console import setup_handlers

log = logging.getLogger(__name__)
dotlog = logging.getLogger('dotupdate')
stdoutlog = logging.getLogger('stdoutlog')
stderrlog = logging.getLogger('stderrlog')
setup_handlers()


def normalized_version(version):
    version = version.replace('rc', '.dev99999')
    if version.endswith('.dev'):
        version += '0'
    try:
        return verlib.NormalizedVersion(version)
    except verlib.IrrationalVersionError:
        return version


const_pat = re.compile(r'([=<>!]{1,2})(\S+)$')
def ver_eval(version, constraint):
    """
    return the Boolean result of a comparison between two versions, where the
    second argument includes the comparison operator.  For example,
    ver_eval('1.2', '>=1.1') will return True.
    """
    a = version
    m = const_pat.match(constraint)
    if m is None:
        raise RuntimeError("Did not recognize version specification: %r" %
                           constraint)
    op, b = m.groups()
    na = normalized_version(a)
    nb = normalized_version(b)
    if op == '==':
        try:
            return na == nb
        except TypeError:
            return a == b
    elif op == '>=':
        try:
            return na >= nb
        except TypeError:
            return a >= b
    elif op == '<=':
        try:
            return na <= nb
        except TypeError:
            return a <= b
    elif op == '>':
        try:
            return na > nb
        except TypeError:
            return a > b
    elif op == '<':
        try:
            return na < nb
        except TypeError:
            return a < b
    elif op == '!=':
        try:
            return na != nb
        except TypeError:
            return a != b
    else:
        raise RuntimeError("Did not recognize version comparison operator: %r" %
                           constraint)


class VersionSpec(object):

    def __init__(self, spec):
        assert '|' not in spec
        if spec.startswith(('=', '<', '>', '!')):
            self.regex = False
            self.constraints = spec.split(',')
        else:
            self.regex = True
            rx = spec.replace('.', r'\.')
            rx = rx.replace('*', r'.*')
            rx = r'(%s)$' % rx
            self.pat = re.compile(rx)

    def match(self, version):
        if self.regex:
            return bool(self.pat.match(version))
        else:
            return all(ver_eval(version, c) for c in self.constraints)


class MatchSpec(object):

    def __init__(self, spec):
        self.spec = spec
        parts = spec.split()
        self.strictness = len(parts)
        assert 1 <= self.strictness <= 3
        self.name = parts[0]
        if self.strictness == 2:
            self.vspecs = [VersionSpec(s) for s in parts[1].split('|')]
        elif self.strictness == 3:
            self.ver_build = tuple(parts[1:3])

    def match(self, fn):
        assert fn.endswith('.tar.bz2')
        name, version, build = fn[:-8].rsplit('-', 2)
        if name != self.name:
            return False
        if self.strictness == 1:
            return True
        elif self.strictness == 2:
            return any(vs.match(version) for vs in self.vspecs)
        elif self.strictness == 3:
            return bool((version, build) == self.ver_build)

    def to_filename(self):
        if self.strictness == 3:
            return self.name + '-%s-%s.tar.bz2' % self.ver_build
        else:
            return None

    def __eq__(self, other):
        return self.spec == other.spec

    def __hash__(self):
        return hash(self.spec)

    def __repr__(self):
        return 'MatchSpec(%r)' % (self.spec)

    def __str__(self):
        return self.spec


class Package(object):
    """
    The only purpose of this class is to provide package objects which
    are sortable.
    """
    def __init__(self, fn, info):
        self.fn = fn
        self.name = info['name']
        self.version = info['version']
        self.build_number = info['build_number']
        self.build = info['build']
        self.channel = info.get('channel')
        self.norm_version = normalized_version(self.version)

    # http://python3porting.com/problems.html#unorderable-types-cmp-and-cmp
#     def __cmp__(self, other):
#         if self.name != other.name:
#             raise ValueError('cannot compare packages with different '
#                              'names: %r %r' % (self.fn, other.fn))
#         try:
#             return cmp((self.norm_version, self.build_number),
#                       (other.norm_version, other.build_number))
#         except TypeError:
#             return cmp((self.version, self.build_number),
#                       (other.version, other.build_number))

    def __lt__(self, other):
        if self.name != other.name:
            raise TypeError('cannot compare packages with different '
                             'names: %r %r' % (self.fn, other.fn))
        try:
            return ((self.norm_version, self.build_number, other.build) <
                    (other.norm_version, other.build_number, self.build))
        except TypeError:
            return ((self.version, self.build_number) <
                    (other.version, other.build_number))

    def __eq__(self, other):
        if not isinstance(other, Package):
            return False
        if self.name != other.name:
            return False
        try:
            return ((self.norm_version, self.build_number, self.build) ==
                    (other.norm_version, other.build_number, other.build))
        except TypeError:
            return ((self.version, self.build_number, self.build) ==
                    (other.version, other.build_number, other.build))

    def __gt__(self, other):
        return not (self.__lt__(other) or self.__eq__(other))

    def __le__(self, other):
        return self < other or self == other

    def __ge__(self, other):
        return self > other or self == other

    def __repr__(self):
        return '<Package %s>' % self.fn


class Resolve(object):

    def __init__(self, index):
        self.index = index
        self.groups = defaultdict(list) # map name to list of filenames
        for fn, info in iteritems(index):
            self.groups[info['name']].append(fn)
        self.msd_cache = {}

    def find_matches(self, ms):
        for fn in sorted(self.groups[ms.name]):
            if ms.match(fn):
                yield fn

    def ms_depends(self, fn):
        # the reason we don't use @memoize here is to allow resetting the
        # cache using self.msd_cache = {}, which is used during testing
        try:
            res = self.msd_cache[fn]
        except KeyError:
            depends = self.index[fn]['depends']
            res = self.msd_cache[fn] = [MatchSpec(d) for d in depends]
        return res

    @memoize
    def features(self, fn):
        return set(self.index[fn].get('features', '').split())

    @memoize
    def track_features(self, fn):
        return set(self.index[fn].get('track_features', '').split())

    @memoize
    def get_pkgs(self, ms, max_only=False):
        pkgs = [Package(fn, self.index[fn]) for fn in self.find_matches(ms)]
        if not pkgs:
            raise RuntimeError("No packages found matching: %s" % ms)
        if max_only:
            maxpkg = max(pkgs)
            ret = []
            for pkg in pkgs:
                try:
                    if (pkg.name, pkg.norm_version, pkg.build_number) ==\
                       (maxpkg.name, maxpkg.norm_version, maxpkg.build_number):
                        ret.append(pkg)
                except TypeError:
                    # They are not equal
                    pass
            return ret

        return pkgs

    def get_max_dists(self, ms):
        pkgs = self.get_pkgs(ms, max_only=True)
        if not pkgs:
            raise RuntimeError("No packages found matching: %s" % ms)
        for pkg in pkgs:
            yield pkg.fn

    def all_deps(self, root_fn, max_only=False):
        res = {}

        def add_dependents(fn1, max_only=False):
            for ms in self.ms_depends(fn1):
                for pkg2 in self.get_pkgs(ms, max_only=max_only):
                    if pkg2.fn in res:
                        continue
                    res[pkg2.fn] = pkg2
                    if ms.strictness < 3:
                        add_dependents(pkg2.fn, max_only=max_only)

        add_dependents(root_fn, max_only=max_only)
        return res

    def gen_clauses(self, v, dists, specs, features):
        groups = defaultdict(list) # map name to list of filenames
        for fn in dists:
            groups[self.index[fn]['name']].append(fn)

        for filenames in itervalues(groups):
            # ensure packages with the same name conflict
            for fn1 in filenames:
                v1 = v[fn1]
                for fn2 in filenames:
                    v2 = v[fn2]
                    if v1 < v2:
                        # NOT (fn1 AND fn2)
                        # e.g. NOT (numpy-1.6 AND numpy-1.7)
                        yield [-v1, -v2]

        for fn1 in dists:
            for ms in self.ms_depends(fn1):
                # ensure dependencies are installed
                # e.g. numpy-1.7 IMPLIES (python-2.7.3 OR python-2.7.4 OR ...)
                clause = [-v[fn1]]
                for fn2 in self.find_matches(ms):
                    if fn2 in dists:
                        clause.append(v[fn2])
                assert len(clause) > 1, '%s %r' % (fn1, ms)
                yield clause

                for feat in features:
                    # ensure that a package (with required name) which has
                    # the feature is installed
                    # e.g. numpy-1.7 IMPLIES (numpy-1.8[mkl] OR numpy-1.7[mkl])
                    clause = [-v[fn1]]
                    for fn2 in groups[ms.name]:
                         if feat in self.features(fn2):
                             clause.append(v[fn2])
                    if len(clause) > 1:
                        yield clause

        for spec in specs:
            ms = MatchSpec(spec)
            # ensure that a matching package with the feature is installed
            for feat in features:
                # numpy-1.7[mkl] OR numpy-1.8[mkl]
                clause = [v[fn] for fn in self.find_matches(ms)
                          if fn in dists and feat in self.features(fn)]
                if len(clause) > 0:
                    yield clause

            # finally, ensure a matching package itself is installed
            # numpy-1.7-py27 OR numpy-1.7-py26 OR numpy-1.7-py33 OR
            # numpy-1.7-py27[mkl] OR ...
            clause = [v[fn] for fn in self.find_matches(ms)
                      if fn in dists]
            assert len(clause) >= 1, ms
            yield clause

    def generate_version_eq(self, v, dists, include0=False):
        groups = defaultdict(list) # map name to list of filenames
        for fn in sorted(dists):
            groups[self.index[fn]['name']].append(fn)

        eq = []
        max_rhs = 0
        for filenames in sorted(itervalues(groups)):
            pkgs = sorted(filenames, key=lambda i: dists[i], reverse=True)
            i = 0
            prev = pkgs[0]
            for pkg in pkgs:
                try:
                    if (dists[pkg].name, dists[pkg].norm_version,
                        dists[pkg].build_number) != (dists[prev].name,
                            dists[prev].norm_version, dists[prev].build_number):
                        i += 1
                except TypeError:
                    i += 1
                if i or include0:
                    eq += [(i, v[pkg])]
                prev = pkg
            max_rhs += i

        return eq, max_rhs

    def get_dists(self, specs, max_only=False):
        dists = {}
        for spec in specs:
            for pkg in self.get_pkgs(MatchSpec(spec), max_only=max_only):
                if pkg.fn in dists:
                    continue
                dists.update(self.all_deps(pkg.fn, max_only=max_only))
                dists[pkg.fn] = pkg

        return dists

    def solve2(self, specs, features, guess=True, alg='sorter'):
        log.debug("Solving for %s" % str(specs))

        # First try doing it the "old way", i.e., just look at the most recent
        # version of each package from the specs. This doesn't handle the more
        # complicated cases that the pseudo-boolean solver does, but it's also
        # much faster when it does work.

        dists = self.get_dists(specs, max_only=True)

        v = {} # map fn to variable number
        w = {} # map variable number to fn
        i = -1 # in case the loop doesn't run
        for i, fn in enumerate(sorted(dists)):
            v[fn] = i + 1
            w[i + 1] = fn
        m = i + 1

        dotlog.debug("Solving using max dists only")
        clauses = self.gen_clauses(v, dists, specs, features)
        solutions = min_sat(clauses)

        if len(solutions) == 1:
            return [w[lit] for lit in solutions.pop(0) if 0 < lit]

        dists = self.get_dists(specs)

        v = {} # map fn to variable number
        w = {} # map variable number to fn
        i = -1 # in case the loop doesn't run
        for i, fn in enumerate(sorted(dists)):
            v[fn] = i + 1
            w[i + 1] = fn
        m = i + 1

        clauses = list(self.gen_clauses(v, dists, specs, features))
        if not clauses:
            return []
        eq, max_rhs = self.generate_version_eq(v, dists)

        # Check the common case first
        dotlog.debug("Building the constraint with rhs: [0, 0]")
        constraints = list(generate_constraints(eq, m, [0, 0], alg=alg))

        # Only relevant for build_BDD
        if constraints and constraints[0] == [false]:
            # XXX: This should *never* happen. build_BDD only returns false
            # when the linear constraint is unsatisfiable, but any linear
            # constraint can equal 0, by setting all the variables to 0.
            solution = []
        else:
            if constraints and constraints[0] == [true]:
                constraints = []

            dotlog.debug("Checking for solutions with rhs:  [0, 0]")
            solution = sat(clauses + constraints)

        if not solution:
            # Second common case, check if it's unsatisfiable
            dotlog.debug("Checking for unsatisfiability")
            solution = sat(clauses)

            if not solution:
                if guess:
                    stderrlog.info('\nError: Unsatisfiable package '
                        'specifications.\nGenerating hint: ')
<<<<<<< HEAD
                    sys.stderr.flush()
                    sys.exit(self.minimal_unsatisfiable_subset(clauses, v, w))
=======

>>>>>>> 3b72795b
                    sys.exit(self.guess_bad_solve(specs, features))
                raise RuntimeError("Unsatisfiable package specifications")

            def version_constraints(lo, hi):
                return list(generate_constraints(eq, m, [lo, hi], alg=alg))

            log.debug("Bisecting the version constraint")
            constraints = bisect_constraints(0, max_rhs, clauses, version_constraints)

        dotlog.debug("Finding the minimal solution")
        solutions = min_sat(clauses + constraints, N=m+1)
        assert solutions, (specs, features)

        if len(solutions) > 1:
            print('Warning:', len(solutions), "possible package resolutions:")
            for sol in solutions:
                print('\t', [w[lit] for lit in sol if 0 < lit <= m])

        return [w[lit] for lit in solutions.pop(0) if 0 < lit <= m]


    def minimal_unsatisfiable_subset(self, clauses, v, w):
        while True:
            for i in combinations(clauses, len(clauses) - 1):
                if not sat(list(i)):
                    sys.stdout.write('.');sys.stdout.flush()
                    clauses = i
                    break
            else:
                break
        import pprint
        print()
        pprint.pprint([[w[j] if j > 0 else 'not ' + w[-j] for j in k] for k in i])

    def guess_bad_solve(self, specs, features):
        # TODO: Check features as well
        hint = []
        # Try to find the largest satisfiable subset
        found = False
        for i in range(len(specs), 0, -1):
            if found:
                break
            for comb in combinations(specs, i):
                try:
                    self.solve2(comb, features, guess=False)
                except RuntimeError:
                    pass
                else:
                    rem = set(specs) - set(comb)
                    rem.discard('conda')
                    if len(rem) == 1:
                        hint.append("%s" % rem.pop())
                    else:
                        hint.append("%s" % ' and '.join(rem))

                    found = True
        if not hint:
            return ''
        if len(hint) == 1:
            return ("\nHint: %s has a conflict with the remaining packages" %
                    hint[0])
        return ("""
Hint: the following combinations of packages create a conflict with the
remaining packages:
  - %s""" % '\n  - '.join(hint))

    def explicit(self, specs):
        """
        Given the specifications, return:
          A. if one explicit specification (strictness=3) is given, and
             all dependencies of this package are explicit as well ->
             return the filenames of those dependencies (as well as the
             explicit specification)
          B. if not one explicit specifications are given ->
             return the filenames of those (not thier dependencies)
          C. None in all other cases
        """
        if len(specs) == 1:
            ms = MatchSpec(specs[0])
            fn = ms.to_filename()
            if fn is None:
                return None
            res = [ms2.to_filename() for ms2 in self.ms_depends(fn)]
            res.append(fn)
        else:
            res = [MatchSpec(spec).to_filename() for spec in specs
                   if spec != 'conda']

        if None in res:
            return None
        res.sort()
        log.debug('explicit(%r) finished' % specs)
        return res

    @memoize
    def sum_matches(self, fn1, fn2):
        return sum(ms.match(fn2) for ms in self.ms_depends(fn1))

    def find_substitute(self, installed, features, fn, max_only=False):
        """
        Find a substitute package for `fn` (given `installed` packages)
        which does *NOT* have `features`.  If found, the substitute will
        have the same package name and version and its dependencies will
        match the installed packages as closely as possible.
        If no substitute is found, None is returned.
        """
        name, version, unused_build = fn.rsplit('-', 2)
        candidates = {}
        for pkg in self.get_pkgs(MatchSpec(name + ' ' + version), max_only=max_only):
            fn1 = pkg.fn
            if self.features(fn1).intersection(features):
                continue
            key = sum(self.sum_matches(fn1, fn2) for fn2 in installed)
            candidates[key] = fn1

        if candidates:
            maxkey = max(candidates)
            return candidates[maxkey]
        else:
            return None

    def installed_features(self, installed):
        """
        Return the set of all features of all `installed` packages,
        """
        res = set()
        for fn in installed:
            try:
                res.update(self.features(fn))
            except KeyError:
                pass
        return res

    def update_with_features(self, fn, features):
        with_features = self.index[fn].get('with_features_depends')
        if with_features is None:
            return
        key = ''
        for fstr in with_features:
            fs = set(fstr.split())
            if fs <= features and len(fs) > len(set(key.split())):
                key = fstr
        if not key:
            return
        d = {ms.name: ms for ms in self.ms_depends(fn)}
        for spec in with_features[key]:
            ms = MatchSpec(spec)
            d[ms.name] = ms
        self.msd_cache[fn] = d.values()

    def solve(self, specs, installed=None, features=None, max_only=False):
        if installed is None:
            installed = []
        if features is None:
            features = self.installed_features(installed)
        for spec in specs:
            ms = MatchSpec(spec)
            for pkg in self.get_pkgs(ms, max_only=max_only):
                fn = pkg.fn
                features.update(self.track_features(fn))
        log.debug('specs=%r  features=%r' % (specs, features))
        for spec in specs:
            for pkg in self.get_pkgs(MatchSpec(spec), max_only=max_only):
                fn = pkg.fn
                self.update_with_features(fn, features)

        stdoutlog.info("Solving package specifications: ")
        try:
            return self.explicit(specs) or self.solve2(specs, features)
        except RuntimeError:
            stdoutlog.info('\n')
            raise

if __name__ == '__main__':
    import json
    from pprint import pprint
    from optparse import OptionParser
    from conda.cli.common import arg2spec

    with open('../tests/index.json') as fi:
        r = Resolve(json.load(fi))

    p = OptionParser(usage="usage: %prog [options] SPEC(s)")
    p.add_option("--mkl", action="store_true")
    opts, args = p.parse_args()

    features = set(['mkl']) if opts.mkl else set()
    specs = [arg2spec(arg) for arg in args]
    pprint(r.solve(specs, [], features))<|MERGE_RESOLUTION|>--- conflicted
+++ resolved
@@ -440,12 +440,7 @@
                 if guess:
                     stderrlog.info('\nError: Unsatisfiable package '
                         'specifications.\nGenerating hint: ')
-<<<<<<< HEAD
-                    sys.stderr.flush()
                     sys.exit(self.minimal_unsatisfiable_subset(clauses, v, w))
-=======
-
->>>>>>> 3b72795b
                     sys.exit(self.guess_bad_solve(specs, features))
                 raise RuntimeError("Unsatisfiable package specifications")
 
